import os
import sys
from multiprocessing import Queue, Process
import pytest

from test.coveragepy import coveragetest
from testmon_dev.process_code import Module
from testmon_dev.testmon_core import eval_variant, NodesData
from testmon_dev.testmon_core import Testmon as CoreTestmon, TestmonData
from testmon_dev.testmon_core import TestmonData as CoreTestmonData
from test.test_process_code import CodeSample
from testmon_dev.pytest_testmon import PLUGIN_NAME

pytest_plugins = "pytester",

datafilename = os.environ.get('TESTMON_DATAFILE', '.testmondata')


class TestVariant:

    def test_separation(self, testdir):
        testmon1_data = CoreTestmonData(testdir.tmpdir.strpath, variant='1')
        testmon1_data.node_data['node1'] = {'a.py': 1}
        testmon1_data.write_common_data()

        testmon2_data = CoreTestmonData(testdir.tmpdir.strpath, variant='2')
        testmon2_data.node_data['node1'] = {'a.py': 2}
        testmon2_data.write_common_data()

        testmon_check_data = CoreTestmonData(testdir.tmpdir.strpath, variant='1')
        assert testmon1_data.node_data['node1'] == NodesData({'a.py': 1})

    def test_header(self, testdir):
        testdir.makeini("""
                        [pytest]
                        run_variant_expression='1'
                        """)
        result = testdir.runpytest_subprocess("-v", f"--{PLUGIN_NAME}")
        result.stdout.fnmatch_lines([
            "*testmon=True, *, run variant: 1*",
        ])

    def test_header_nonstr(self, testdir):
        testdir.makeini("""
                        [pytest]
                        run_variant_expression=int(1)
                        """)
        result = testdir.runpytest_subprocess("-v", f"--{PLUGIN_NAME}")
        result.stdout.fnmatch_lines([
            "*testmon=True, *, run variant: 1*",
        ])

    def test_empty(self, testdir):
        config = testdir.parseconfigure()
        assert eval_variant(config.getini('run_variant_expression')) == ''

    def test_run_variant_md5(self, testdir, monkeypatch):
        testdir.makeini("""
                        [pytest]
                        run_variant_expression=md5('TEST')
                        """)
        config = testdir.parseconfigure()
        assert eval_variant(config.getini('run_variant_expression')) == '033bd94b1168d7e4f0d644c3c95e35bf'

    def test_env(self, testdir, monkeypatch):
        monkeypatch.setenv('TEST_V', 'JUST_A_TEST')
        testdir.makeini("""
                        [pytest]
                        run_variant_expression=os.environ.get('TEST_V')
                        """)
        config = testdir.parseconfigure()
        assert eval_variant(config.getini('run_variant_expression')) == 'JUST_A_TEST'

    def test_nonsense(self, testdir):
        testdir.makeini("""
                        [pytest]
                        run_variant_expression=nonsense
                        """)
        config = testdir.parseconfigure()
        assert 'NameError' in eval_variant(config.getini('run_variant_expression'))

    def test_complex(self, testdir, monkeypatch):
        "Test that ``os`` is available in list comprehensions."
        monkeypatch.setenv('TEST_V', 'JUST_A_TEST')
        testdir.makeini("""
                        [pytest]
                        run_variant_expression="_".join([x + ":" + os.environ[x] for x in os.environ if x == 'TEST_V'])
                        """)
        config = testdir.parseconfigure()
        assert eval_variant(config.getini('run_variant_expression')) == 'TEST_V:JUST_A_TEST'


def _track_it(queue, testdir, func):
    testmon = CoreTestmon(project_dirs=[testdir.tmpdir.strpath],
                          testmon_labels=set())
    testmon_data = CoreTestmonData(testdir.tmpdir.strpath)
    testmon_data.read_source()
    testmon.start()
    func()
    testmon.stop_and_save(testmon_data, testdir.tmpdir.strpath, 'testnode', {})

    queue.put(testmon_data._fetch_node_data()[0]['testnode'])


def track_it(testdir, func):
    queue = Queue()
    p = Process(target=_track_it, args=(queue, testdir, func))
    p.start()
    p.join()
    return queue.get()


class TestmonDeselect(object):
    def test_dont_readcoveragerc(self, testdir):
        p = testdir.tmpdir.join('.coveragerc')
        p.write("[")
        testdir.makepyfile(test_a="""
            def test_add():
                pass
        """)
        testdir.runpytest_subprocess(f"--{PLUGIN_NAME}", )

    def test_simple_change(self, testdir):
        testdir.makepyfile(test_a="""
            def test_add():
                assert 1 + 2 == 3
                    """)

        result = testdir.runpytest_subprocess(f"--{PLUGIN_NAME}")
        result.stdout.fnmatch_lines([
            "*1 passed*",
        ])

        test_a = testdir.makepyfile(test_a="""
            def test_add():
                assert 1 + 2 + 3 == 6
                    """)
        test_a.setmtime(1424880935)

        result = testdir.runpytest_subprocess(f"--{PLUGIN_NAME}")
        result.stdout.fnmatch_lines([
            "*passed*",
        ])

    def test_not_running_after_failure(self, testdir):
        tf = testdir.makepyfile(test_a="""
            def test_add():
                pass
        """, )

        result = testdir.runpytest_subprocess(f"--{PLUGIN_NAME}")
        result.assert_outcomes(1, 0, 0)

        sys.modules.pop('test_a', None)

        tf = testdir.makepyfile(test_a="""
            def test_add():
                1/0
        """, )
        tf.setmtime(1424880936)
        result = testdir.runpytest_subprocess(f"--{PLUGIN_NAME}", "-v")
        result.assert_outcomes(0, 0, 1)
        sys.modules.pop('test_a', None)

        tf = testdir.makepyfile(test_a="""
            def test_add():
                blas
        """, )
        tf.setmtime(1424880937)
        result = testdir.runpytest_subprocess(f"--{PLUGIN_NAME}", "-v")
        result.assert_outcomes(0, 0, 1)

        sys.modules.pop('test_a', None)

        tf = testdir.makepyfile(test_a="""
            def test_add():
                pass
        """, )
        tf.setmtime(1424880938)
        result = testdir.runpytest_subprocess(f"--{PLUGIN_NAME}", "-v")
        result.assert_outcomes(1, 0, 0)
        sys.modules.pop('test_a', None)

    def test_fantom_failure(self, testdir):
        testdir.makepyfile(test_a="""
            def test_add():
                1/0
        """, )
        testdir.runpytest_subprocess(f"--{PLUGIN_NAME}", "-v")

        tf = testdir.makepyfile(test_a="""
            def test_add():
                pass
        """, )
        tf.setmtime(1)
        testdir.runpytest_subprocess(f"--{PLUGIN_NAME}", "-v")

        result = testdir.runpytest_subprocess(f"--{PLUGIN_NAME}", "-v")
        result.assert_outcomes(0, 0, 0)

    def test_skipped(self, testdir):
        testdir.makepyfile(test_a="""
            import pytest
            @pytest.mark.skip
            def test_add():
                1/0
        """, )
        testdir.runpytest_subprocess(f"--{PLUGIN_NAME}", "-v")
        testmon_data = CoreTestmonData(testdir.tmpdir.strpath)
        testmon_data.read_data()
        assert testmon_data.node_data['test_a.py::test_add']['test_a.py']

    def test_skipped_starting_line2(self, testdir):
        testdir.makepyfile(test_a="""
            #line not in AST
            import pytest
            @pytest.mark.skip
            def test_add():
                1/0
        """, )
        testdir.runpytest_subprocess(f"--{PLUGIN_NAME}", "-v")
        testmon_data = CoreTestmonData(testdir.tmpdir.strpath)
        testmon_data.read_data()
        assert testmon_data.node_data['test_a.py::test_add']['test_a.py']

    def test_skipped_under_dir(self, testdir):
        subdir = testdir.mkdir("tests")

        tf = subdir.join("test_a.py")
        tf.write("""
import pytest
@pytest.mark.skip
def test_add():
    1/0
        """, )
        tf.setmtime(1)
        testdir.runpytest_subprocess(f"--{PLUGIN_NAME}", "-v", "tests")

        testmon_data = CoreTestmonData(testdir.tmpdir.strpath)
        testmon_data.read_data()

        fname = os.path.sep.join(['tests', 'test_a.py'])
        assert testmon_data.node_data['tests/test_a.py::test_add'][fname]

    def test_wrong_result_processing(self, testdir):
        tf = testdir.makepyfile(test_a="""
            def test_add():
                1/0
        """, )
        testdir.runpytest_subprocess(f"--{PLUGIN_NAME}", "-v")
        testmon_data = CoreTestmonData(testdir.tmpdir.strpath)
        testmon_data.read_data()
        assert len(testmon_data.fail_reports['test_a.py::test_add']) == 3

        tf = testdir.makepyfile(test_a="""
            import pytest
            @pytest.mark.skip
            def test_add():
                1/0/0
        """, )
        tf.setmtime(1)
        testdir.runpytest_subprocess(f"--{PLUGIN_NAME}", "-v")

        testmon_data.read_data()
        assert len(testmon_data.fail_reports['test_a.py::test_add']) == 0

        tf = testdir.makepyfile(test_a="""
            import pytest
            def test_add():
                1/0
        """, )
        tf.setmtime(2)
        testdir.runpytest_subprocess(f"--{PLUGIN_NAME}", "-v")

        testmon_data.read_data()
        assert len(testmon_data.fail_reports['test_a.py::test_add']) == 3

    def test_tlf(self, testdir):
        testdir.makepyfile(test_a="""
            def test_add():
                1/0
        """, )
        testdir.runpytest_subprocess(f"--{PLUGIN_NAME}", "-v")

        result = testdir.runpytest_subprocess(f"--{PLUGIN_NAME}", "-v")
        result.stdout.fnmatch_lines([
            "*1 failed, 1 deselected*",
        ])

        result = testdir.runpytest_subprocess(f"--{PLUGIN_NAME}", "-v", f"--{PLUGIN_NAME}-tlf")
        result.stdout.fnmatch_lines([
            "*1 failed in*",
        ])

    def test_easy(self, testdir):
        testdir.makepyfile(test_a="""
            def test_add():
                assert add(1, 2) == 3

            def add(a, b):
                return a + b
        """)
        result = testdir.runpytest_subprocess(f"--{PLUGIN_NAME}", "--tb=long", "-v")
        result.stdout.fnmatch_lines([
            "*test_a.py::test_add PASSED*",
        ])

    def test_interrupted(self, testdir):
        testdir.makepyfile(test_a="""
             def test_1():
                 1

             def test_2():
                 2
         """)
        testdir.runpytest_subprocess(f"--{PLUGIN_NAME}")

        tf = testdir.makepyfile(test_a="""
             def test_1():
                 raise KeyboardInterrupt

             def test_2():
                 3
         """)
        os.utime(datafilename, (1800000000, 1800000000))
        tf.setmtime(1800000000)

        testdir.runpytest_subprocess(f"--{PLUGIN_NAME}", )

        # interrupted run shouldn't save .testmondata
        assert 1800000000 == os.path.getmtime(datafilename)

    def test_outcomes_exit(self, testdir):
        testdir.makepyfile(test_a="""
             def test_1():
                 1

             def test_2():
                 2
         """)
        testdir.runpytest_subprocess(f"--{PLUGIN_NAME}")

        tf = testdir.makepyfile(test_a="""
             def test_1():
                 import pytest
                 pytest.exit("pytest_exit")

             def test_2():
                 3
         """)
        os.utime(datafilename, (1800000000, 1800000000))
        tf.setmtime(1800000000)
        testdir.runpytest_subprocess(f"--{PLUGIN_NAME}", )
        # interrupted run shouldn't save .testmondata
        assert 1800000000 == os.path.getmtime(datafilename)

    def test_nonfunc_class(self, testdir, monkeypatch):
        """"
        """
        cs1 = CodeSample("""\
            class TestA(object):
                def test_one(self):
                    print("1")

                def test_two(self):
                    print("2")
        """)

        cs2 = CodeSample("""\
            class TestA(object):
                def test_one(self):
                    print("1")

                def test_twob(self):
                    print("2")
        """)
        Module(cs2.source_code)

        test_a = testdir.makepyfile(test_a=cs1.source_code)
        result = testdir.runpytest_subprocess(f"--{PLUGIN_NAME}", "test_a.py::TestA::test_one", )
        result.stdout.fnmatch_lines([
            "*1 passed*",
        ])

        testdir.makepyfile(test_a=cs2.source_code)
        test_a.setmtime(1424880935)
<<<<<<< HEAD
        result = testdir.runpytest_subprocess("-v", "--collectonly", f"--{PLUGIN_NAME}")
=======
        result = testdir.runpytest("-v", f"--{PLUGIN_NAME}")
>>>>>>> 1416d734
        result.stdout.fnmatch_lines([
            "*2 passed*",
        ])

    def test_strange_argparse_handling(self, testdir):
        """"
        """
        cs1 = CodeSample("""\
            class TestA(object):
                def test_one(self):
                    print("1")

                def test_two(self):
                    print("2")
        """)

        testdir.makepyfile(test_a=cs1.source_code)
        result = testdir.runpytest_subprocess("-v", f"--{PLUGIN_NAME}", "test_a.py::TestA::test_one")
        result.stdout.fnmatch_lines([
            "*1 passed*",
        ])

    def test_nonfunc_class_2(self, testdir):
        testdir.parseconfigure()
        cs2 = CodeSample("""\
            class TestA(object):
                def test_one(self):
                    print("1")

                def test_twob(self):
                    print("2")
        """)
        testdir.makepyfile(test_a=cs2.source_code)

        result = testdir.runpytest_subprocess("-vv", "--collectonly", f"--{PLUGIN_NAME}", )
        result.stdout.fnmatch_lines([
            "*test_one*",
        ])

    def test_new(self, testdir):
        a = testdir.makepyfile(a="""
            def add(a, b):
                a = a
                return a + b

            def subtract(a, b):
                return a - b
        """)

        testdir.makepyfile(b="""
            def divide(a, b):
                return a // b

            def multiply(a, b):
                return a * b
        """)

        testdir.makepyfile(test_a="""
            from a import add, subtract
            import time

            def test_add():
                assert add(1, 2) == 3

            def test_subtract():
                assert subtract(1, 2) == -1
                    """)

        testdir.makepyfile(test_b="""
            import unittest

            from b import multiply, divide

            class TestB(unittest.TestCase):
                def test_multiply(self):
                    self.assertEqual(multiply(1, 2), 2)

                def test_divide(self):
                    self.assertEqual(divide(1, 2), 0)
        """)

        testdir.makepyfile(test_ab="""
            from a import add
            from b import multiply
            def test_add_and_multiply():
                assert add(2, 3) == 5
                assert multiply(2, 3) == 6
        """)
        result = testdir.runpytest_subprocess(f"--{PLUGIN_NAME}", )
        result.stdout.fnmatch_lines([
            "*5 passed*",
        ])
        result = testdir.runpytest_subprocess(f"--{PLUGIN_NAME}")
        result.stdout.fnmatch_lines([
            "*collected 0 items*",
        ])
        a.setmtime(1424880935)
        result = testdir.runpytest_subprocess(f"--{PLUGIN_NAME}")
        result.stdout.fnmatch_lines([
            "*5 deselected*",
        ])

    def test_newr(self, testdir):
        a = testdir.makepyfile(a="""
            def add(a, b):
                a = a
                return a + b

            def subtract(a, b):
                return a - b
        """)

        testdir.makepyfile(b="""
            def divide(a, b):
                return a // b

            def multiply(a, b):
                return a * b
        """)

        testdir.makepyfile(a_test="""
            from a import add, subtract
            import time

            def test_add():
                assert add(1, 2) == 3

            def test_subtract():
                assert subtract(1, 2) == -1
                    """)

        testdir.makepyfile(b_test="""
            import unittest

            from b import multiply, divide

            class TestB(unittest.TestCase):
                def test_multiply(self):
                    self.assertEqual(multiply(1, 2), 2)

                def test_divide(self):
                    self.assertEqual(divide(1, 2), 0)
        """)

        testdir.makepyfile(ab_test="""
            from a import add
            from b import multiply
            def test_add_and_multiply():
                assert add(2, 3) == 5
                assert multiply(2, 3) == 6
        """)
        result = testdir.runpytest_subprocess(f"--{PLUGIN_NAME}", )
        result.stdout.fnmatch_lines([
            "*5 passed*",
        ])
        result = testdir.runpytest_subprocess(f"--{PLUGIN_NAME}")
        result.stdout.fnmatch_lines([
            "*collected 0 items*",
        ])
        a.setmtime(1424880935)
        result = testdir.runpytest_subprocess(f"--{PLUGIN_NAME}")
        result.stdout.fnmatch_lines([
            "*5 deselected*",
        ])

    def test_new2(self, testdir):
        a = testdir.makepyfile(a="""
            def add(a, b):
                return a + b
        """)

        testdir.makepyfile(test_a="""
            from a import add

            def test_add():
                assert add(1, 2) == 3
                    """)

        result = testdir.runpytest_subprocess(f"--{PLUGIN_NAME}", )
        result.stdout.fnmatch_lines([
            "*1 passed*",
        ])

        a = testdir.makepyfile(a="""
            def add(a, b):
                return a + b + 0
        """)
        a.setmtime(1424880935)
        result = testdir.runpytest_subprocess(f"--{PLUGIN_NAME}", )
        result.stdout.fnmatch_lines([
            "*passed*",
        ])

    def test_zero_lines_touched(self, testdir):
        testdir.makepyfile(test_c="""
            import unittest

            class TestA(unittest.TestCase):
                @unittest.skip('')
                def test_add(self):
                    pass
        """)
        result = testdir.runpytest_subprocess(f"--{PLUGIN_NAME}", )
        result.stdout.fnmatch_lines([
            "*1 skipped*",
        ])

    def test_changed_data_version(self, testdir, monkeypatch):
        testdir.makepyfile(test_pass="""
            def test_pass():
                pass
        """)
        result = testdir.runpytest_subprocess(f"--{PLUGIN_NAME}")
        assert result.ret == 0

        # Now change the data version and check py.test then refuses to run
        monkeypatch.setattr(TestmonData, 'DATA_VERSION', TestmonData.DATA_VERSION + 1)
        result = testdir.runpytest(f"--{PLUGIN_NAME}")

        assert result.ret != 0
        result.stderr.fnmatch_lines([
            "*The stored data file *{} version ({}) is not compatible with current version ({}).*".format(
                datafilename,
                TestmonData.DATA_VERSION - 1,
                TestmonData.DATA_VERSION),
        ])

    def test_dependent_testmodule(self, testdir):
        testdir.makepyfile(test_a="""
            def test_1():
                pass
        """)
        testdir.makepyfile(test_b="""
            import test_a
            def test_2():
                pass
        """)

        result = testdir.runpytest_subprocess(f"--{PLUGIN_NAME}")
        assert result.ret == 0

        testdir.makepyfile(test_b="""
            import test_a
            def test_2():
                pass
                pass
        """)

        result = testdir.runpytest_subprocess(f"--{PLUGIN_NAME}")
        assert result.ret == 0
        result.stdout.fnmatch_lines(["*1 passed, 1 deselected*", ])

    def test_track_pytest_equal(self, testdir, monkeypatch):
        a = testdir.makepyfile(test_a="""\
        def test_1():
            a=1
        """)

        def func():
            testdir.runpytest("test_a.py")

        deps = track_it(testdir, func)
<<<<<<< HEAD
        assert {os.path.relpath(a.strpath, testdir.tmpdir.strpath): [['def test_1():', '    a=1']]} == deps
=======

        assert {os.path.relpath(a.strpath, testdir.tmpdir.strpath): ['def test_1():', '    a=1']} == deps
>>>>>>> 1416d734

    @pytest.mark.xfail
    def test_testmon_recursive(self, testdir, monkeypatch):
        a = testdir.makepyfile(test_a="""\
        def test_1():
            a=1
        """)

        def func():
            testdir.runpytest_subprocess("test_a.py", f"--{PLUGIN_NAME}", "--capture=no")

        deps = track_it(testdir, func)
        # os.environ.pop('COVERAGE_TEST_TRACER', None)

        assert {os.path.relpath(a.strpath, testdir.tmpdir.strpath): [['def test_1():', '    a=1']]} == deps

    def test_run_dissapearing(self, testdir):
        a = testdir.makepyfile(a="""\
            import sys
            import os
            with open('b.py', 'w') as f:
                f.write("print('printing from b.py')")
            sys.path.append('.')
            import b
            os.remove('b.py')
        """)

        def f():
            coveragetest.import_local_file('a')

        deps = track_it(testdir, f)
        assert os.path.relpath(a.strpath, testdir.tmpdir.strpath) in deps
        assert len(deps) == 1

    def test_report_roundtrip(self, testdir):
        class PlugRereport:
            def pytest_runtest_protocol(self, item, nextitem):
                hook = getattr(item.ihook, 'pytest_runtest_logreport')
                #hook(report=)
                return True

        testdir.makepyfile("""
        def test_a():
            raise Exception('exception from test_a')
        """)

        result = testdir.runpytest_inprocess("-s", "-v", plugins=[PlugRereport()], )

        result.stdout.fnmatch_lines(["*no tests ran*", ])

    def test_dependent_testmodule2(self, testdir):
        testdir.makepyfile(test_a="""
            def test_1():
                pass
        """)
        testdir.makepyfile(test_b="""
            import test_a
            def test_2():
                pass
        """)

        result = testdir.runpytest_subprocess(f"--{PLUGIN_NAME}")
        assert result.ret == 0

        testdir.makepyfile(test_b="""
            import test_a
            def test_2():
                pass
                pass
        """)

        result = testdir.runpytest_subprocess(f"--{PLUGIN_NAME}")
        assert result.ret == 0
        result.stdout.fnmatch_lines(["*1 passed, 1 deselected*", ])

    def test_dependent_testmodule_failures_accumulating(self, testdir):
        testdir.makepyfile(test_a="""
            def test_1():
                pass
        """)
        testdir.makepyfile(test_b="""
            import test_a
            def test_2():
                test_a.test_1()
                raise Exception()
        """)

        result = testdir.runpytest_subprocess(f"--{PLUGIN_NAME}")
        result.assert_outcomes(1, 0, 1)

        tf = testdir.makepyfile(test_b="""
            import test_a
            def test_2():
                pass
        """)
        tf.setmtime(1)
        result = testdir.runpytest_subprocess(f"--{PLUGIN_NAME}", f"--{PLUGIN_NAME}-tlf")
        assert result.ret == 0
        result.assert_outcomes(1, 0, 0)

        result.stdout.fnmatch_lines(["*1 passed, 1 deselected*", ])

    def test_dependent_testmodule_collect_ignore_error(self, testdir):
        testdir.makepyfile(test_a="""
            def test_1():
                pass

            def a():
                pass
        """)
        testdir.makepyfile(test_b="""
            import test_a
            def test_2():
                test_a.a()
                pass
                        """)
        testdir.runpytest_subprocess(f"--{PLUGIN_NAME}")

        tf = testdir.makepyfile(test_b="""
            import test_a
            def test_2():
                test_a.a()
                pass
                pass
        """)
        tf.setmtime(1)
        result = testdir.runpytest_subprocess(f"--{PLUGIN_NAME}")
        result.stdout.fnmatch_lines(["*1 passed, 1 deselected*", ])

    def test_collection_not_abort(self, testdir):
        testdir.makepyfile(test_collection_not_abort="""
            def test_1():
                1

            def test_2():
                assert False
                """)

        testdir.runpytest_subprocess(f"--{PLUGIN_NAME}")

        tf = testdir.makepyfile(test_collection_not_abort="""
            def test_1():
                2

            def test_2():
                assert False
        """)
        tf.setmtime(1)

        result = testdir.runpytest_subprocess("-v", f"--{PLUGIN_NAME}")

        result.stdout.fnmatch_lines(["*test_collection_not_abort.py::test_2 FAILED*", ])

    def test_failures_storage_retrieve(self, testdir):
        testdir.makepyfile(test_a="""
            import pytest

            @pytest.fixture
            def error():
                raise Exception()

            def test_b(error):
                assert 1        
        """)

        result = testdir.runpytest_subprocess(f"--{PLUGIN_NAME}")
        result.assert_outcomes(passed=0, skipped=0, failed=0, error=1)

        result = testdir.runpytest_subprocess(f"--{PLUGIN_NAME}")
        result.assert_outcomes(passed=0, skipped=0, failed=0, error=1)
        result.stdout.fnmatch_lines(["*1 error*", ])


class TestLineAlgEssentialProblems:

    def test_add_line_at_beginning(self, testdir):
        testdir.makepyfile(test_a="""
            def test_a():
                assert 1 + 2 == 3
        """)
        testdir.runpytest_subprocess(f"--{PLUGIN_NAME}", )
        testdir.makepyfile(test_a="""
            def test_a():
                1/0
                assert 1 + 2 == 3
        """)
        result = testdir.runpytest_subprocess(f"--{PLUGIN_NAME}", )
        result.stdout.fnmatch_lines([
            "*1 failed*",
        ])

    def test_add_line_at_end(self, testdir):
        testdir.makepyfile(test_a="""
                   def test_a():
                       assert 1 + 2 == 3
               """)
        testdir.runpytest_subprocess(f"--{PLUGIN_NAME}", )
        testdir.makepyfile(test_a="""
                   def test_a():
                       assert 1 + 2 == 3
                       1/0
                """)
        result = testdir.runpytest_subprocess(f"--{PLUGIN_NAME}", )
        result.stdout.fnmatch_lines([
            "*1 failed*",
        ])

<<<<<<< HEAD
    @pytest.mark.xfail(True, reason="False positive.")
    def test_add_method(self, testdir):
        testdir.makepyfile(test_a="""
                   def test_a():
                       assert 1 + 2 == 3
               """)
        testdir.runpytest_subprocess(f"--{PLUGIN_NAME}", )
        testdir.makepyfile(test_a="""
                   def test_a():
                       assert 1 + 2 == 3
                    
                   def test_a_new():
                       assert 2 + 2 == 4
                """)
        result = testdir.runpytest_subprocess(f"--{PLUGIN_NAME}", )
        result.stdout.fnmatch_lines([
            "*1 passed, 1 deselected*",
        ])

=======
>>>>>>> 1416d734
    def test_remove_method_definition(self, testdir):
        testdir.makepyfile(test_a="""
                           def test_1():
                               assert 1 + 2 == 3

                           def test_2():
                               assert 2 + 2 == 4
                       """)
        testdir.runpytest_subprocess(f"--{PLUGIN_NAME}", )
        testdir.makepyfile(test_a="""
                           def test_1():
                               assert 1 + 2 == 3

                               assert 2 + 2 == 4
                        """)
        result = testdir.runpytest_subprocess(f"--{PLUGIN_NAME}", )
        result.stdout.fnmatch_lines([
            "*1 passed*",
        ])


class TestXdist(object):

    def test_xdist_4(self, testdir):
        pytest.importorskip("xdist")
        testdir.makepyfile(test_a="""
            import pytest
            @pytest.mark.parametrize("a", [
                                    ("test0", ),
                                    ("test1", ),
                                    ("test2", ),
                                    ("test3", )
            ])
            def test_1(a):
                print(a)
            """)

        result = testdir.runpytest_subprocess("test_a.py", f"--{PLUGIN_NAME}", "-n 4", "-v")
        result.stdout.fnmatch_lines([
            "*testmon=True, *",
            "*PASSED test_a.py::test_1[a0*"
        ])


def get_modules(hashes):
    return hashes


if __name__ == '__main__':
    pytest.main()<|MERGE_RESOLUTION|>--- conflicted
+++ resolved
@@ -384,11 +384,7 @@
 
         testdir.makepyfile(test_a=cs2.source_code)
         test_a.setmtime(1424880935)
-<<<<<<< HEAD
-        result = testdir.runpytest_subprocess("-v", "--collectonly", f"--{PLUGIN_NAME}")
-=======
-        result = testdir.runpytest("-v", f"--{PLUGIN_NAME}")
->>>>>>> 1416d734
+        result = testdir.runpytest_subprocess("-v", f"--{PLUGIN_NAME}")
         result.stdout.fnmatch_lines([
             "*2 passed*",
         ])
@@ -651,12 +647,7 @@
             testdir.runpytest("test_a.py")
 
         deps = track_it(testdir, func)
-<<<<<<< HEAD
-        assert {os.path.relpath(a.strpath, testdir.tmpdir.strpath): [['def test_1():', '    a=1']]} == deps
-=======
-
         assert {os.path.relpath(a.strpath, testdir.tmpdir.strpath): ['def test_1():', '    a=1']} == deps
->>>>>>> 1416d734
 
     @pytest.mark.xfail
     def test_testmon_recursive(self, testdir, monkeypatch):
@@ -864,28 +855,6 @@
             "*1 failed*",
         ])
 
-<<<<<<< HEAD
-    @pytest.mark.xfail(True, reason="False positive.")
-    def test_add_method(self, testdir):
-        testdir.makepyfile(test_a="""
-                   def test_a():
-                       assert 1 + 2 == 3
-               """)
-        testdir.runpytest_subprocess(f"--{PLUGIN_NAME}", )
-        testdir.makepyfile(test_a="""
-                   def test_a():
-                       assert 1 + 2 == 3
-                    
-                   def test_a_new():
-                       assert 2 + 2 == 4
-                """)
-        result = testdir.runpytest_subprocess(f"--{PLUGIN_NAME}", )
-        result.stdout.fnmatch_lines([
-            "*1 passed, 1 deselected*",
-        ])
-
-=======
->>>>>>> 1416d734
     def test_remove_method_definition(self, testdir):
         testdir.makepyfile(test_a="""
                            def test_1():
